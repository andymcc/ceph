// -*- mode:C++; tab-width:8; c-basic-offset:2; indent-tabs-mode:t -*- 
// vim: ts=8 sw=2 smarttab
/*
 * Ceph - scalable distributed file system
 *
 * Copyright (C) 2004-2006 Sage Weil <sage@newdream.net>
 *
 * This is free software; you can redistribute it and/or
 * modify it under the terms of the GNU Lesser General Public
 * License version 2.1, as published by the Free Software 
 * Foundation.  See file COPYING.
 * 
 */

#include "msg/SimpleMessenger.h"
#include "messages/MMonGetMap.h"
#include "messages/MMonMap.h"
#include "messages/MClientMount.h"
#include "messages/MAuth.h"
#include "messages/MAuthReply.h"

#include "include/nstring.h"

#include "messages/MClientMountAck.h"
#include "messages/MMonSubscribe.h"
#include "messages/MMonSubscribeAck.h"
#include "messages/MAuthRotating.h"
#include "common/ConfUtils.h"

#include "MonClient.h"
#include "MonMap.h"

#include "auth/Auth.h"
#include "auth/AuthProtocol.h"

#include "config.h"


#define DOUT_SUBSYS monc
#undef dout_prefix
#define dout_prefix *_dout << dbeginl << "monclient: "


/*
 * build an initial monmap with any known monitor
 * addresses.
 */
int MonClient::build_initial_monmap()
{
  // file?
  if (g_conf.monmap) {
    const char *monmap_fn = g_conf.monmap;
    int r = monmap.read(monmap_fn);
    if (r >= 0)
      return 0;
    char buf[80];
    cerr << "unable to read monmap from " << monmap_fn << ": " << strerror_r(errno, buf, sizeof(buf)) << std::endl;
  }

  // -m foo?
  if (g_conf.mon_host) {
    vector<entity_addr_t> addrs;
    if (parse_ip_port_vec(g_conf.mon_host, addrs)) {
      for (unsigned i=0; i<addrs.size(); i++) {
	entity_inst_t inst;
	inst.name = entity_name_t::MON(i);
	inst.addr = addrs[i];
	monmap.add_mon(inst);
      }
      return 0;
    }
    cerr << "unable to parse addrs in '" << g_conf.mon_host << "'" << std::endl;
  }

  // config file?
  ConfFile a(g_conf.conf);
  ConfFile b("ceph.conf");
  ConfFile *c = 0;
  
  if (a.parse())
    c = &a;
  else if (b.parse())
    c = &b;
  if (c) {
    static string monstr;
    for (int i=0; i<15; i++) {
      char monname[20];
      char *val = 0;
      sprintf(monname, "mon%d", i);
      c->read(monname, "mon addr", &val, 0);
      if (!val || !val[0])
	break;
      
      entity_inst_t inst;
      if (!parse_ip_port(val, inst.addr)) {
	cerr << "unable to parse conf's addr for " << monname << " (" << val << ")" << std::endl;
	continue;
      }
      inst.name = entity_name_t::MON(monmap.mon_inst.size());
      monmap.add_mon(inst);
    }
    if (monmap.size())
      return 0;
    cerr << "unable to find any monitors in conf" << std::endl;
    return -EINVAL;
  }

  cerr << "please specify monitors via -m monaddr or -c ceph.conf" << std::endl;
  return -ENOENT;
}


int MonClient::get_monmap()
{
  dout(10) << "get_monmap" << dendl;
  Mutex::Locker l(monc_lock);
  
  want_monmap = true;
  if (cur_mon < 0)
    _reopen_session();

  while (want_monmap)
    map_cond.Wait(monc_lock);

  dout(10) << "get_monmap done" << dendl;

  return 0;
}

int MonClient::get_monmap_privately()
{
  dout(10) << "get_monmap_privately" << dendl;
  Mutex::Locker l(monc_lock);
  
  SimpleMessenger *rank = NULL; 
  bool temp_msgr = false;
  if (!messenger) {
    rank = new SimpleMessenger;
    rank->bind();
    rank->set_policy(entity_name_t::TYPE_MON, SimpleMessenger::Policy::lossy_fast_fail());
    messenger = rank->register_entity(entity_name_t::CLIENT(-1));
    messenger->add_dispatcher_head(this);
    rank->start(true);  // do not daemonize!
    temp_msgr = true; 
  }
  
  int attempt = 10;
  int i = 0;
  srand(getpid());
  
  dout(10) << "have " << monmap.epoch << dendl;
  
  while (monmap.epoch == 0) {
    i = rand() % monmap.mon_inst.size();
    dout(10) << "querying " << monmap.mon_inst[i] << dendl;
    messenger->send_message(new MMonGetMap, monmap.mon_inst[i]);
    
    if (--attempt == 0)
      break;
    
    utime_t interval(1, 0);
    map_cond.WaitInterval(monc_lock, interval);
  }
  
  if (temp_msgr) {
    messenger->shutdown();
    rank->wait();
    messenger->destroy();
    messenger = 0;
  }
 
  if (monmap.epoch)
    return 0;
  return -1;
}


bool MonClient::ms_dispatch(Message *m)
{
  dout(10) << "dispatch " << *m << dendl;

  if (my_addr == entity_addr_t())
    my_addr = messenger->get_myaddr();

  dout(0) << "dispatch type=" << m->get_type() << dendl;

  switch (m->get_type()) {
  case CEPH_MSG_MON_MAP:
    handle_monmap((MMonMap*)m);
    return true;

  case CEPH_MSG_CLIENT_MOUNT_ACK:
    handle_mount_ack((MClientMountAck*)m);
    return true;

  case CEPH_MSG_AUTH_REPLY:
    auth.handle_response((MAuthReply*)m);
    delete m;
    return true;

  case CEPH_MSG_MON_SUBSCRIBE_ACK:
    handle_subscribe_ack((MMonSubscribeAck*)m);
    return true;

  case MSG_AUTH_ROTATING:
    handle_auth_rotating_response((MAuthRotating*)m);
    return true;
  }


  return false;
}

void MonClient::handle_monmap(MMonMap *m)
{
  dout(10) << "handle_monmap " << *m << dendl;
  monc_lock.Lock();

  _finish_hunting();

  bufferlist::iterator p = m->monmapbl.begin();
  ::decode(monmap, p);

  _sub_got("monmap", monmap.get_epoch());

  map_cond.Signal();
  want_monmap = false;

  monc_lock.Unlock();
  delete m;
}

// ----------------------
// mount

void MonClient::_send_mount()
{
  dout(10) << "_send_mount" << dendl;
  _send_mon_message(new MClientMount);
  mount_started = g_clock.now();
}

void MonClient::init()
{
  dout(10) << "init" << dendl;
  messenger->add_dispatcher_head(this);

  Mutex::Locker l(monc_lock);
  timer.add_event_after(10.0, new C_Tick(this));
}

void MonClient::shutdown()
{
  timer.cancel_all_events();
}

int MonClient::mount(double mount_timeout)
{
  Mutex::Locker lock(monc_lock);

  if (clientid >= 0) {
    dout(5) << "already mounted" << dendl;;
    return 0;
  }

  // only first mounter does the work
  mounting++;
  if (mounting == 1) {
    if (cur_mon < 0)
      _reopen_session();
    else
      _send_mount();
  }
  while (clientid < 0 && !mount_err)
    mount_cond.Wait(monc_lock);
  mounting--;

  if (clientid >= 0) {
    dout(5) << "mount success, client" << clientid << dendl;

    _sub_want("monmap", monmap.get_epoch());
  }

  return mount_err;
}

void MonClient::handle_mount_ack(MClientMountAck* m)
{
  dout(10) << "handle_mount_ack " << *m << dendl;

  _finish_hunting();

  // monmap
  bufferlist::iterator p = m->monmap_bl.begin();
  ::decode(monmap, p);

  clientid = m->client;
  messenger->set_myname(entity_name_t::CLIENT(m->client.v));

  mount_cond.SignalAll();
  delete m;
}

int MonClient::authenticate(double timeout)
{
  Mutex::Locker lock(monc_lock);

  auth_timeout = timeout;

  return auth.start_session(this, timeout);
}

// ---------

void MonClient::_send_mon_message(Message *m)
{
  assert(cur_mon >= 0);
  messenger->send_message(m, monmap.mon_inst[cur_mon]);
}

void MonClient::send_message(Message *m)
{
  _send_mon_message(m);
}

void MonClient::_pick_new_mon()
{
  if (cur_mon >= 0)
    messenger->mark_down(monmap.get_inst(cur_mon).addr);
  cur_mon = monmap.pick_mon(true);
  dout(10) << "_pick_new_mon picked mon" << cur_mon << dendl;
}

<<<<<<< HEAD
void MonClient::ms_handle_reset(const entity_addr_t& peer)
{
  dout(10) << "ms_handle_reset " << peer << dendl;
  if (!hunting) {
    dout(0) << "staring hunt for new mon" << dendl;
    hunting = true;
    _pick_new_mon();
    auth.start_session(this, 30.0);
    if (mounting)
      _send_mount();
=======

void MonClient::_reopen_session()
{
  dout(10) << "_reopen_session" << dendl;
  _pick_new_mon();
  if (mounting)
    _send_mount();
  if (!sub_have.empty())
>>>>>>> 0f22324d
    _renew_subs();
  if (!mounting && sub_have.empty()) {
    _send_mon_message(new MMonGetMap);
  }
}

bool MonClient::ms_handle_reset(Connection *con, const entity_addr_t& peer)
{
  dout(10) << "ms_handle_reset " << peer << dendl;
  if (hunting)
    return true;

  dout(0) << "hunting for new mon" << dendl;
  hunting = true;
  _reopen_session();
  return false;
}

void MonClient::_finish_hunting()
{
  if (hunting) {
    dout(0) << "found mon" << cur_mon << dendl; 
    hunting = false;
  }
}

void MonClient::tick()
{
  dout(10) << "tick" << dendl;

  if (hunting) {
    dout(0) << "continuing hunt" << dendl;
<<<<<<< HEAD
    // try new monitor
    _pick_new_mon();
    if (mounting)
      _send_mount();
    _renew_subs();
    auth.start_session(this, 30.0);
=======
    _reopen_session();
>>>>>>> 0f22324d
  } else {
    // just renew as needed
    utime_t now = g_clock.now();
    if (now > sub_renew_after)
      _renew_subs();

    int oldmon = monmap.pick_mon();
    messenger->send_keepalive(monmap.mon_inst[oldmon]);
  }

  auth.tick();

  timer.add_event_after(10.0, new C_Tick(this));
}


// ---------

void MonClient::_renew_subs()
{
  if (sub_have.empty()) {
    dout(10) << "renew_subs - empty" << dendl;
    return;
  }

  dout(10) << "renew_subs" << dendl;

  if (sub_renew_sent == utime_t())
    sub_renew_sent = g_clock.now();

  MMonSubscribe *m = new MMonSubscribe;
  m->what = sub_have;
  if (cur_mon < 0)
    _reopen_session();
  _send_mon_message(m);
}

void MonClient::handle_subscribe_ack(MMonSubscribeAck *m)
{
  _finish_hunting();

  if (sub_renew_sent != utime_t()) {
    sub_renew_after = sub_renew_sent;
    sub_renew_after += m->interval / 2.0;
    dout(10) << "handle_subscribe_ack sent " << sub_renew_sent << " renew after " << sub_renew_after << dendl;
    sub_renew_sent = utime_t();
  } else {
    dout(10) << "handle_subscribe_ack sent " << sub_renew_sent << ", ignoring" << dendl;
  }

  delete m;
}

int MonClient::authorize(double timeout)
{
  return auth.authorize(CEPHX_PRINCIPAL_MON, timeout);
}

int MonClient::start_auth_rotating(EntityName& name, double timeout)
{
  MAuthRotating *m = new MAuthRotating();
  if (!m)
    return -ENOMEM;

  Mutex::Locker l(monc_lock);

  _send_mon_message(m);

  auth_timeout_event = new C_AuthRotatingTimeout(this, timeout);
  if (!auth_timeout_event)
    return -ENOMEM;
  timer.add_event_after(timeout, auth_timeout_event);

  dout(0) << "MonClient::start_auth_rotating waiting" << dendl;
  auth_cond.Wait(monc_lock);
  dout(0) << "MonClient::start_auth_rotating wait ended" << dendl;

  if (auth_got_timeout) {
    dout(0) << "MonClient::start_auth_rotating got timeout" << dendl;
    return -ETIMEDOUT;
  }

  timer.cancel_event(auth_timeout_event);
  auth_timeout_event = NULL;

  return 0;
}

void MonClient::handle_auth_rotating_response(MAuthRotating *m)
{
  Mutex::Locker l(monc_lock);

  if (auth_got_timeout)
    return;

  auth_cond.Signal();

  dout(0) << "MonClient::handle_auth_rotating_response got_response status=" << m->status << " length=" << m->response_bl.length() << dendl;
}
<|MERGE_RESOLUTION|>--- conflicted
+++ resolved
@@ -331,27 +331,14 @@
   dout(10) << "_pick_new_mon picked mon" << cur_mon << dendl;
 }
 
-<<<<<<< HEAD
-void MonClient::ms_handle_reset(const entity_addr_t& peer)
-{
-  dout(10) << "ms_handle_reset " << peer << dendl;
-  if (!hunting) {
-    dout(0) << "staring hunt for new mon" << dendl;
-    hunting = true;
-    _pick_new_mon();
-    auth.start_session(this, 30.0);
-    if (mounting)
-      _send_mount();
-=======
-
 void MonClient::_reopen_session()
 {
   dout(10) << "_reopen_session" << dendl;
   _pick_new_mon();
+  auth.start_session(this, 30.0);
   if (mounting)
     _send_mount();
   if (!sub_have.empty())
->>>>>>> 0f22324d
     _renew_subs();
   if (!mounting && sub_have.empty()) {
     _send_mon_message(new MMonGetMap);
@@ -384,16 +371,8 @@
 
   if (hunting) {
     dout(0) << "continuing hunt" << dendl;
-<<<<<<< HEAD
-    // try new monitor
-    _pick_new_mon();
-    if (mounting)
-      _send_mount();
-    _renew_subs();
     auth.start_session(this, 30.0);
-=======
     _reopen_session();
->>>>>>> 0f22324d
   } else {
     // just renew as needed
     utime_t now = g_clock.now();
